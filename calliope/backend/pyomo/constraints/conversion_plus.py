"""
Copyright (C) 2013-2018 Calliope contributors listed in AUTHORS.
Licensed under the Apache 2.0 License (see LICENSE file).

conversion_plus.py
~~~~~~~~~~~~~~~~~~

Conversion plus technology constraints.

"""

import pyomo.core as po  # pylint: disable=import-error

from calliope.backend.pyomo.util import \
    get_param, \
    split_comma_list, \
    get_conversion_plus_io


def load_constraints(backend_model):
    sets = backend_model.__calliope_model_data__['sets']

    backend_model.balance_conversion_plus_primary_constraint = po.Constraint(
        backend_model.loc_techs_balance_conversion_plus_primary_constraint,
        backend_model.scenarios, backend_model.timesteps,
        rule=balance_conversion_plus_primary_constraint_rule
    )

    if 'loc_techs_carrier_production_max_conversion_plus_constraint' in sets:
        backend_model.carrier_production_max_conversion_plus_constraint = po.Constraint(
            backend_model.loc_techs_carrier_production_max_conversion_plus_constraint,
            backend_model.scenarios, backend_model.timesteps,
            rule=carrier_production_max_conversion_plus_constraint_rule
        )

    if 'loc_techs_carrier_production_min_conversion_plus_constraint' in sets:
        backend_model.carrier_production_min_conversion_plus_constraint = po.Constraint(
            backend_model.loc_techs_carrier_production_min_conversion_plus_constraint,
            backend_model.scenarios, backend_model.timesteps,
            rule=carrier_production_min_conversion_plus_constraint_rule
        )

    if 'loc_techs_cost_var_conversion_plus_constraint' in sets:
        backend_model.cost_var_conversion_plus_constraint = po.Constraint(
            backend_model.costs, backend_model.loc_techs_cost_var_conversion_plus_constraint,
            backend_model.scenarios, backend_model.timesteps,
            rule=cost_var_conversion_plus_constraint_rule
        )

    if 'loc_techs_balance_conversion_plus_in_2_constraint' in sets:
        backend_model.balance_conversion_plus_in_2_constraint = po.Constraint(
            ['in_2'], backend_model.loc_techs_balance_conversion_plus_in_2_constraint,
            backend_model.scenarios, backend_model.timesteps,
            rule=balance_conversion_plus_tiers_constraint_rule
        )

    if 'loc_techs_balance_conversion_plus_in_3_constraint' in sets:
        backend_model.balance_conversion_plus_in_3_constraint = po.Constraint(
            ['in_3'], backend_model.loc_techs_balance_conversion_plus_in_3_constraint,
            backend_model.scenarios, backend_model.timesteps,
            rule=balance_conversion_plus_tiers_constraint_rule
        )

    if 'loc_techs_balance_conversion_plus_out_2_constraint' in sets:
        backend_model.balance_conversion_plus_out_2_constraint = po.Constraint(
            ['out_2'], backend_model.loc_techs_balance_conversion_plus_out_2_constraint,
            backend_model.scenarios, backend_model.timesteps,
            rule=balance_conversion_plus_tiers_constraint_rule
        )

    if 'loc_techs_balance_conversion_plus_out_3_constraint' in sets:
        backend_model.balance_conversion_plus_out_3_constraint = po.Constraint(
            ['out_3'], backend_model.loc_techs_balance_conversion_plus_out_3_constraint,
            backend_model.scenarios, backend_model.timesteps,
            rule=balance_conversion_plus_tiers_constraint_rule
        )


def balance_conversion_plus_primary_constraint_rule(backend_model, loc_tech, scenario, timestep):
    """
    Balance energy carrier consumption and production for carrier_in and carrier_out

    .. container:: scrolling-wrapper

        .. math::

            \\sum_{loc::tech::carrier \\in loc::tech::carriers_{out}}
            \\frac{\\boldsymbol{carrier_{prod}}(loc::tech::carrier, timestep)}{
                carrier\_ratio(loc::tech::carrier, `out')} =
            -1 * \\sum_{loc::tech::carrier \\in loc::tech::carriers_{in}} (
            \\boldsymbol{carrier_{con}}(loc::tech::carrier, timestep)
            * carrier\_ratio(loc::tech::carrier, `in') * \\eta_{energy}(loc::tech, scenario, timestep))
            \\quad \\forall loc::tech \\in loc::techs_{conversion^{+}}, \\forall timestep \\in timesteps
    """
    model_data_dict = backend_model.__calliope_model_data__['data']

    loc_tech_carriers_out = split_comma_list(
        model_data_dict['lookup_loc_techs_conversion_plus']['out', loc_tech]
    )
    loc_tech_carriers_in = split_comma_list(
        model_data_dict['lookup_loc_techs_conversion_plus']['in', loc_tech]
    )

    energy_eff = get_param(
        backend_model, 'energy_eff', loc_techs=loc_tech, scenarios=scenario, timesteps=timestep
    )

<<<<<<< HEAD
    carrier_prod = sum(backend_model.carrier_prod[loc_tech_carrier, scenario, timestep]
                 / model_data_dict['carrier_ratios']['out', loc_tech_carrier]
                 for loc_tech_carrier in loc_tech_carriers_out)
    carrier_con = sum(backend_model.carrier_con[loc_tech_carrier, scenario, timestep]
                 * model_data_dict['carrier_ratios']['in', loc_tech_carrier]
                 for loc_tech_carrier in loc_tech_carriers_in)
=======
    carrier_prod = sum(
        backend_model.carrier_prod[loc_tech_carrier, timestep] /
        get_param(backend_model, 'carrier_ratios', ('out', loc_tech_carrier))
        for loc_tech_carrier in loc_tech_carriers_out
    )
    carrier_con = sum(
        backend_model.carrier_con[loc_tech_carrier, timestep] *
        get_param(backend_model, 'carrier_ratios', ('in', loc_tech_carrier))
        for loc_tech_carrier in loc_tech_carriers_in
    )
>>>>>>> 8ba6abd2

    return carrier_prod == -1 * carrier_con * energy_eff


def carrier_production_max_conversion_plus_constraint_rule(backend_model, loc_tech, scenario, timestep):
    """
    Set maximum conversion_plus carrier production.

    .. container:: scrolling-wrapper

        .. math::

            \sum_{loc::tech::carrier \\in loc::tech::carriers_{out}}
            \\boldsymbol{carrier_{prod}}(loc::tech::carrier, timestep)
            \\leq \\boldsymbol{energy_{cap}}(loc::tech) \\times timestep\_resolution(timestep)
            \\quad \\forall loc::tech \\in loc::techs_{conversion^{+}},
            \\forall timestep \\in timesteps
    """
    model_data_dict = backend_model.__calliope_model_data__['data']

    timestep_resolution = backend_model.timestep_resolution[timestep]
    loc_tech_carriers_out = split_comma_list(
        model_data_dict['lookup_loc_techs_conversion_plus']['out', loc_tech]
    )

<<<<<<< HEAD
    carrier_prod = sum(backend_model.carrier_prod[loc_tech_carrier, scenario, timestep]
                 for loc_tech_carrier in loc_tech_carriers_out)
=======
    carrier_prod = sum(backend_model.carrier_prod[loc_tech_carrier, timestep]
                       for loc_tech_carrier in loc_tech_carriers_out)
>>>>>>> 8ba6abd2

    return carrier_prod <= timestep_resolution * backend_model.energy_cap[loc_tech]


def carrier_production_min_conversion_plus_constraint_rule(backend_model, loc_tech, scenario, timestep):
    """
    Set minimum conversion_plus carrier production.

    .. container:: scrolling-wrapper

        .. math::

            \sum_{loc::tech::carrier \\in loc::tech::carriers_{out}}
            \\boldsymbol{carrier_{prod}}(loc::tech::carrier, timestep)
            \\leq \\boldsymbol{energy_{cap}}(loc::tech) \\times timestep\_resolution(timestep)
            \\times energy_{cap, min use}(loc::tech)
            \\quad \\forall loc::tech \\in loc::techs_{conversion^{+}},
            \\forall timestep \\in timesteps
    """
    model_data_dict = backend_model.__calliope_model_data__['data']

    timestep_resolution = backend_model.timestep_resolution[timestep]
    min_use = get_param(
        backend_model, 'energy_cap_min_use',
        loc_techs=loc_tech, scenarios=scenario, timesteps=timestep
    )

    loc_tech_carriers_out = split_comma_list(
        model_data_dict['lookup_loc_techs_conversion_plus']['out', loc_tech]
    )

<<<<<<< HEAD
    carrier_prod = sum(backend_model.carrier_prod[loc_tech_carrier, scenario, timestep]
=======
    carrier_prod = sum(backend_model.carrier_prod[loc_tech_carrier, timestep]
>>>>>>> 8ba6abd2
                       for loc_tech_carrier in loc_tech_carriers_out)

    return carrier_prod >= (
        timestep_resolution * backend_model.energy_cap[loc_tech] * min_use
    )


def cost_var_conversion_plus_constraint_rule(backend_model, cost, loc_tech, scenario, timestep):
    """
    Add time-varying conversion_plus technology costs

    .. container:: scrolling-wrapper

        .. math::

            \\boldsymbol{cost_{var}}(loc::tech, cost, timestep) =
            \\boldsymbol{carrier_{prod}}(loc::tech::carrier_{primary}, timestep)
            \\times timestep_{weight}(timestep) \\times cost_{om, prod}(loc::tech, cost, timestep)
            +
            \\boldsymbol{carrier_{con}}(loc::tech::carrier_{primary}, timestep)
            \\times timestep_{weight}(timestep) \\times cost_{om, con}(loc::tech, cost, timestep)
            \\quad \\forall loc::tech \\in loc::techs_{cost_{var}, conversion^{+}}
    """
    model_data_dict = backend_model.__calliope_model_data__['data']
    weight = backend_model.timestep_weights[timestep]

    loc_tech_carrier_con = (
        model_data_dict['lookup_primary_loc_tech_carriers_in'][loc_tech]
    )

    loc_tech_carrier_prod = (
        model_data_dict['lookup_primary_loc_tech_carriers_out'][loc_tech]
    )
    var_cost = 0

<<<<<<< HEAD
    if loc_tech_carrier in backend_model.loc_tech_carriers_prod:
        cost_om_prod = get_param(
            backend_model, 'cost_om_prod', costs=cost, loc_techs=loc_tech,
            scenarios=scenario, timesteps=timestep
        )
        if cost_om_prod:
            var_cost += (
                cost_om_prod * weight *
                backend_model.carrier_prod[loc_tech_carrier, scenario, timestep]
            )

    if loc_tech_carrier in backend_model.loc_tech_carriers_con:
        cost_om_con = get_param(
            backend_model, 'cost_om_con', costs=cost, loc_techs=loc_tech,
            scenarios=scenario, timesteps=timestep
        )
        if cost_om_con:
            var_cost += (
                -1 * cost_om_con * weight *
                backend_model.carrier_con[loc_tech_carrier, scenario, timestep]
=======
    if loc_tech_carrier_prod in backend_model.loc_tech_carriers_prod:
        cost_om_prod = get_param(backend_model, 'cost_om_prod',
                                 (cost, loc_tech, timestep))
        if cost_om_prod:
            var_cost += (
                cost_om_prod * weight *
                backend_model.carrier_prod[loc_tech_carrier_prod, timestep]
            )

    if loc_tech_carrier_con in backend_model.loc_tech_carriers_con:
        cost_om_con = get_param(backend_model, 'cost_om_con',
                                (cost, loc_tech, timestep))
        if cost_om_con:
            var_cost += (
                cost_om_con * weight * -1 *
                backend_model.carrier_con[loc_tech_carrier_con, timestep]
>>>>>>> 8ba6abd2
            )

    backend_model.cost_var_rhs[cost, loc_tech, scenario, timestep] = var_cost
    return (backend_model.cost_var[cost, loc_tech, scenario, timestep] ==
            backend_model.cost_var_rhs[cost, loc_tech, scenario, timestep])


def balance_conversion_plus_tiers_constraint_rule(backend_model, tier, loc_tech, scenario, timestep):
    """
    Force all carrier_in_2/carrier_in_3 and carrier_out_2/carrier_out_3 to follow
    carrier_in and carrier_out (respectively).

    If `tier` in ['out_2', 'out_3']:

    .. container:: scrolling-wrapper

        .. math::

            \\sum_{loc::tech::carrier \\in loc::tech::carriers_{out}} (
            \\frac{\\boldsymbol{carrier_{prod}}(loc::tech::carrier, timestep)}{
                carrier\_ratio(loc::tech::carrier, `out')} =
            \\sum_{loc::tech::carrier \\in loc::tech::carriers_{tier}} (
            \\frac{\\boldsymbol{carrier_{prod}}(loc::tech::carrier, timestep)}{
                carrier\_ratio(loc::tech::carrier, tier)}
            \\quad \\forall \\text { tier } \\in [`out_2', `out_3'], \\forall loc::tech
                \\in loc::techs_{conversion^{+}}, \\forall timestep \\in timesteps

    If `tier` in ['in_2', 'in_3']:

    .. container:: scrolling-wrapper

        .. math::

            \\sum_{loc::tech::carrier \\in loc::tech::carriers_{in}}
            \\frac{\\boldsymbol{carrier_{con}}(loc::tech::carrier, timestep)}{
                carrier\_ratio(loc::tech::carrier, `in')} =
            \\sum_{loc::tech::carrier \\in loc::tech::carriers_{tier}}
            \\frac{\\boldsymbol{carrier_{prod}}(loc::tech::carrier, timestep)}{
                carrier\_ratio(loc::tech::carrier, tier)}
            \\quad \\forall \\text{ tier } \\in [`in_2', `in_3'], \\forall loc::tech
                \\in loc::techs_{conversion^{+}}, \\forall timestep \\in timesteps
    """
    primary_tier, decision_variable = get_conversion_plus_io(backend_model, tier)
    model_data_dict = backend_model.__calliope_model_data__['data']

    loc_tech_carriers_1 = split_comma_list(
        model_data_dict['lookup_loc_techs_conversion_plus'][primary_tier, loc_tech]
    )
    loc_tech_carriers_2 = split_comma_list(
        model_data_dict['lookup_loc_techs_conversion_plus'][tier, loc_tech]
    )

    c_1 = sum(decision_variable[loc_tech_carrier, scenario, timestep]
        / model_data_dict['carrier_ratios'][primary_tier, loc_tech_carrier]
        for loc_tech_carrier in loc_tech_carriers_1)
    c_2 = sum(decision_variable[loc_tech_carrier, scenario, timestep]
        / model_data_dict['carrier_ratios'][tier, loc_tech_carrier]
        for loc_tech_carrier in loc_tech_carriers_2)

    return c_1 == c_2<|MERGE_RESOLUTION|>--- conflicted
+++ resolved
@@ -105,25 +105,16 @@
         backend_model, 'energy_eff', loc_techs=loc_tech, scenarios=scenario, timesteps=timestep
     )
 
-<<<<<<< HEAD
-    carrier_prod = sum(backend_model.carrier_prod[loc_tech_carrier, scenario, timestep]
-                 / model_data_dict['carrier_ratios']['out', loc_tech_carrier]
-                 for loc_tech_carrier in loc_tech_carriers_out)
-    carrier_con = sum(backend_model.carrier_con[loc_tech_carrier, scenario, timestep]
-                 * model_data_dict['carrier_ratios']['in', loc_tech_carrier]
-                 for loc_tech_carrier in loc_tech_carriers_in)
-=======
     carrier_prod = sum(
-        backend_model.carrier_prod[loc_tech_carrier, timestep] /
-        get_param(backend_model, 'carrier_ratios', ('out', loc_tech_carrier))
+        backend_model.carrier_prod[loc_tech_carrier, scenario, timestep] /
+        model_data_dict['carrier_ratios']['out', loc_tech_carrier]
         for loc_tech_carrier in loc_tech_carriers_out
     )
     carrier_con = sum(
-        backend_model.carrier_con[loc_tech_carrier, timestep] *
-        get_param(backend_model, 'carrier_ratios', ('in', loc_tech_carrier))
+        backend_model.carrier_con[loc_tech_carrier, scenario, timestep] *
+        model_data_dict['carrier_ratios']['in', loc_tech_carrier]
         for loc_tech_carrier in loc_tech_carriers_in
     )
->>>>>>> 8ba6abd2
 
     return carrier_prod == -1 * carrier_con * energy_eff
 
@@ -149,13 +140,10 @@
         model_data_dict['lookup_loc_techs_conversion_plus']['out', loc_tech]
     )
 
-<<<<<<< HEAD
-    carrier_prod = sum(backend_model.carrier_prod[loc_tech_carrier, scenario, timestep]
-                 for loc_tech_carrier in loc_tech_carriers_out)
-=======
-    carrier_prod = sum(backend_model.carrier_prod[loc_tech_carrier, timestep]
-                       for loc_tech_carrier in loc_tech_carriers_out)
->>>>>>> 8ba6abd2
+    carrier_prod = sum(
+        backend_model.carrier_prod[loc_tech_carrier, scenario, timestep]
+        for loc_tech_carrier in loc_tech_carriers_out
+    )
 
     return carrier_prod <= timestep_resolution * backend_model.energy_cap[loc_tech]
 
@@ -187,12 +175,10 @@
         model_data_dict['lookup_loc_techs_conversion_plus']['out', loc_tech]
     )
 
-<<<<<<< HEAD
-    carrier_prod = sum(backend_model.carrier_prod[loc_tech_carrier, scenario, timestep]
-=======
-    carrier_prod = sum(backend_model.carrier_prod[loc_tech_carrier, timestep]
->>>>>>> 8ba6abd2
-                       for loc_tech_carrier in loc_tech_carriers_out)
+    carrier_prod = sum(
+        sbackend_model.carrier_prod[loc_tech_carrier, scenario, timestep]
+        for loc_tech_carrier in loc_tech_carriers_out
+    )
 
     return carrier_prod >= (
         timestep_resolution * backend_model.energy_cap[loc_tech] * min_use
@@ -227,8 +213,7 @@
     )
     var_cost = 0
 
-<<<<<<< HEAD
-    if loc_tech_carrier in backend_model.loc_tech_carriers_prod:
+    if loc_tech_carrier_prod in backend_model.loc_tech_carriers_prod:
         cost_om_prod = get_param(
             backend_model, 'cost_om_prod', costs=cost, loc_techs=loc_tech,
             scenarios=scenario, timesteps=timestep
@@ -236,36 +221,18 @@
         if cost_om_prod:
             var_cost += (
                 cost_om_prod * weight *
-                backend_model.carrier_prod[loc_tech_carrier, scenario, timestep]
+                backend_model.carrier_prod[loc_tech_carrier_prod, scenario, timestep]
             )
 
-    if loc_tech_carrier in backend_model.loc_tech_carriers_con:
+    if loc_tech_carrier_con in backend_model.loc_tech_carriers_con:
         cost_om_con = get_param(
             backend_model, 'cost_om_con', costs=cost, loc_techs=loc_tech,
             scenarios=scenario, timesteps=timestep
         )
-        if cost_om_con:
-            var_cost += (
-                -1 * cost_om_con * weight *
-                backend_model.carrier_con[loc_tech_carrier, scenario, timestep]
-=======
-    if loc_tech_carrier_prod in backend_model.loc_tech_carriers_prod:
-        cost_om_prod = get_param(backend_model, 'cost_om_prod',
-                                 (cost, loc_tech, timestep))
-        if cost_om_prod:
-            var_cost += (
-                cost_om_prod * weight *
-                backend_model.carrier_prod[loc_tech_carrier_prod, timestep]
-            )
-
-    if loc_tech_carrier_con in backend_model.loc_tech_carriers_con:
-        cost_om_con = get_param(backend_model, 'cost_om_con',
-                                (cost, loc_tech, timestep))
         if cost_om_con:
             var_cost += (
                 cost_om_con * weight * -1 *
                 backend_model.carrier_con[loc_tech_carrier_con, timestep]
->>>>>>> 8ba6abd2
             )
 
     backend_model.cost_var_rhs[cost, loc_tech, scenario, timestep] = var_cost
@@ -318,11 +285,11 @@
         model_data_dict['lookup_loc_techs_conversion_plus'][tier, loc_tech]
     )
 
-    c_1 = sum(decision_variable[loc_tech_carrier, scenario, timestep]
-        / model_data_dict['carrier_ratios'][primary_tier, loc_tech_carrier]
-        for loc_tech_carrier in loc_tech_carriers_1)
-    c_2 = sum(decision_variable[loc_tech_carrier, scenario, timestep]
-        / model_data_dict['carrier_ratios'][tier, loc_tech_carrier]
-        for loc_tech_carrier in loc_tech_carriers_2)
+    c_1 = sum(decision_variable[loc_tech_carrier, scenario, timestep] /
+              model_data_dict['carrier_ratios'][primary_tier, loc_tech_carrier]
+              for loc_tech_carrier in loc_tech_carriers_1)
+    c_2 = sum(decision_variable[loc_tech_carrier, scenario, timestep] /
+              model_data_dict['carrier_ratios'][tier, loc_tech_carrier]
+              for loc_tech_carrier in loc_tech_carriers_2)
 
     return c_1 == c_2