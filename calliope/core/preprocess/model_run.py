"""
Copyright (C) 2013-2018 Calliope contributors listed in AUTHORS.
Licensed under the Apache 2.0 License (see LICENSE file).

preprocess_model.py
~~~~~~~~~~~~~~~~~~~

Preprocessing of model and run configuration into a unified model_run
AttrDict, and building of associated debug information.

"""

import datetime
import os
import itertools

import pandas as pd
import numpy as np

import calliope
from calliope import exceptions
from calliope.core.attrdict import AttrDict
from calliope.core.util.tools import relative_path
from calliope.core.preprocess import locations, sets, checks, constraint_sets, util


# Output of: sns.color_palette('cubehelix', 10).as_hex()
_DEFAULT_PALETTE = [
    '#19122b', '#17344c', '#185b48', '#3c7632', '#7e7a36',
    '#bc7967', '#d486af', '#caa9e7', '#c2d2f3', '#d6f0ef'
]


def model_run_from_dict(config_dict, override_file=None,
                        override_dict=None, scenario_file=None):
    """
    Generate processed ModelRun configuration from a
    model configuration dictionary.

    Parameters
    ----------
    config_dict : dict or AttrDict
        Result of applying AttrDict.from_yaml(model_file) or a directly applied
        dictionary describing the model
    override_file : str, optional
        Overrides to apply to config_dict, having been loaded from file into an
        AttrDict. Required in the form ``file.yaml:overrides`` where overrides
        is a string concatenated list of the top-level keys in the YAML file that
        the user wishes to be applied as overrides.
    override_dict : dict or AttrDict, optional
        overrides to apply to config_dict. Will update the dictionary
    scenario_file : str, optional
        Scenarios to create. If given, multiple model_runs will be produced and
        returned. Required in the form ``file.yaml:scenarios`` where scenarios
        is a string concatenated list of the top-level keys in the YAML file that
        the user wishes to be independent scenarios. Scenarios will be applied
        in the same way as override_file, but applied to a new config_dict each
        time

    Returns
    -------
    model_run : AttrDict
    debug_data : AttrDict
    """
    config = config_dict
    config.config_path = config.get('config_path', None)

    if scenario_file:
        scenario_file_path, scenario_groups = util.split_filename_overrides(scenario_file)
        model_runs = {}
        debug_data = {}
        for scenario in scenario_groups.split(','):
            scenario_override = combine_overrides(scenario_file_path, scenario)
            if override_dict is not None:
                override_dict.update(scenario_override)
            else:
                override_dict = scenario_override

            config_with_overrides, debug_comments = apply_overrides(
                config, override_file=override_file, override_dict=override_dict
            )

            model_runs[scenario], debug_data[scenario] = (
                generate_model_run(config_with_overrides, debug_comments)
            )

<<<<<<< HEAD
        return model_runs, debug_data
=======
    """
    if not isinstance(config_dict, AttrDict):
        config = AttrDict(config_dict)
    else:
        config = config_dict
    config.config_path = None
>>>>>>> 6348b842

    else:
        config_with_overrides, debug_comments = apply_overrides(
            config, override_file=override_file, override_dict=override_dict
        )

        return generate_model_run(config_with_overrides, debug_comments)


def combine_overrides(override_file_path, override_groups):
    if ',' in override_groups:
        overrides = override_groups.split(',')
    else:
        overrides = [override_groups]

    override = AttrDict()
    for group in overrides:
        try:
            override_group_from_file = AttrDict.from_yaml(override_file_path)[group]
        except KeyError:
            raise exceptions.ModelError(
                'Override group `{}` does not exist in file `{}`.'.format(
                    group, override_file_path
                )
            )
        try:
            override.union(override_group_from_file, allow_override=False)
        except KeyError as e:
            raise exceptions.ModelError(
                str(e)[1:-1] + '. Already specified but defined again in '
                'override group `{}`.'.format(group)
            )

    return override


def apply_overrides(config, override_file=None, override_dict=None):
    """
    Generate processed Model configuration, applying any overrides.

    Parameters
    ----------
    config : AttrDict
        a model configuration AttrDict
    override_file : str, optional
    override_dict : dict or AttrDict, optional

    """
    debug_comments = AttrDict()

    base_model_config_file = os.path.join(
        os.path.dirname(calliope.__file__),
        'config', 'model.yaml'
    )
    config_model = AttrDict.from_yaml(base_model_config_file)

    default_tech_groups = list(config_model.tech_groups.keys())

    # README CHANGED: `model` is not a list any longer -
    # it is now always a single file

    # README CHANGED: order of arguments to relative_path reversed

    # README CHANGED: data_path option removed -- need to make sure
    # that for parallel runs, data_path relative to the currently
    # open model config file always works

    # Interpret timeseries_data_path as relative
    config.model.timeseries_data_path = relative_path(
        config.config_path, config.model.timeseries_data_path
    )

    # The input files are allowed to override other model defaults
    config_model.union(config, allow_override=True)

    # Apply overrides via 'override_file', which contains the path to a YAML file
    if override_file:
        # Due to the possible occurrance of `C:\path_to_file\file.yaml:override` we have to split
        # override_file into `path_to_file`, `file.yaml` and `override` before
        # merging `path_to_file` and `file.yaml` back together

        override_file_path, override_groups = util.split_filename_overrides(override_file)
        override_from_file = combine_overrides(override_file_path, override_groups)

        warnings = checks.check_overrides(config_model, override_from_file)
        exceptions.print_warnings_and_raise_errors(warnings=warnings)

        config_model.union(
            override_from_file, allow_override=True, allow_replacement=True
        )
        for k, v in override_from_file.as_dict_flat().items():
            debug_comments.set_key(
                '{}'.format(k),
                'Overridden via override: {}'.format(override_file))

    # Apply overrides via 'override', which is an AttrDict
    if override_dict:
        if not isinstance(override_dict, AttrDict):
            override_dict = AttrDict(override_dict)

        warnings = checks.check_overrides(config_model, override_dict)
        exceptions.print_warnings_and_raise_errors(warnings=warnings)

        config_model.union(
            override_dict, allow_override=True, allow_replacement=True
        )
        for k, v in override_dict.as_dict_flat().items():
            debug_comments.set_key(
                '{}'.format(k),
                'Overridden via override dictionary.')

    return config_model, debug_comments


def get_parents(tech_id, model_config):
    """
    Returns the full inheritance tree from which ``tech`` descends,
    ending with its base technology group.

    To get the base technology group,
    use ``get_parents(...)[-1]``.

    Parameters
    ----------
    tech : str
    model_config : AttrDict

    """

    tech = model_config.techs[tech_id].essentials.parent
    parents = [tech]

    while True:
        tech = model_config.tech_groups[tech].essentials.parent
        if tech is None:
            break  # We have reached the top of the chain
        parents.append(tech)
    return parents


def process_techs(config_model):

    default_palette_cycler = itertools.cycle(range(len(_DEFAULT_PALETTE)))

    result = AttrDict()
    errors = []
    debug_comments = AttrDict()

    for tech_id, tech_config in config_model.techs.items():

        # If a tech specifies ``exists: false``, we skip it entirely
        if not tech_config.get('exists', True):
            continue

        tech_result = AttrDict()

        # Add inheritance chain
        tech_result.inheritance = get_parents(tech_id, config_model)

        # CHECK: A tech's parent must lead to one of the built-in tech_groups
        builtin_tech_groups = checks.defaults_model.tech_groups.keys()
        if tech_result.inheritance[-1] not in builtin_tech_groups:
            errors.append(
                'tech {} must inherit from a built-in tech group'.format(tech_id)
            )

        # Process inheritance
        tech_result.essentials = AttrDict()
        tech_result.constraints = AttrDict()
        for parent in reversed(tech_result.inheritance):
            # Does the parent group have model-wide settings?
            parent_essentials = config_model.tech_groups[parent].essentials
            parent_systemwide_constraints = util.get_systemwide_constraints(
                config_model.tech_groups[parent]
            )
            for k in parent_essentials.as_dict_flat():
                debug_comments.set_key(
                    '{}.essentials.{}'.format(tech_id, k),
                    'From parent tech_group `{}`'.format(parent)
                )
            tech_result.essentials.union(parent_essentials, allow_override=True)
            tech_result.constraints.union(parent_systemwide_constraints, allow_override=True)

        # Add this tech's essentials and constraints, overwriting any essentials from parents
        tech_result.essentials.union(tech_config.essentials, allow_override=True)
        tech_result.constraints.union(
            util.get_systemwide_constraints(tech_config), allow_override=True
        )

        # Add allowed_constraints and required_constraints from base tech
        keys_to_add = ['required_constraints', 'allowed_constraints', 'allowed_costs']
        for k in keys_to_add:
            tech_result[k] = config_model.tech_groups[tech_result.inheritance[-1]].get(k, [])

        # CHECK: If necessary, populate carrier_in and carrier_out in essentials, but
        # also break on missing carrier data
        if 'carrier_in' not in tech_result.essentials:
            if tech_result.inheritance[-1] in ['supply', 'supply_plus']:
                tech_result.essentials.carrier_in = 'resource'
            elif tech_result.inheritance[-1] in ['demand', 'transmission',
                                                 'storage']:
                try:
                    tech_result.essentials.carrier_in = \
                        tech_result.essentials.carrier
                    debug_comments.set_key(
                        '{}.essentials.carrier_in'.format(tech_id),
                        'Set from essentials.carrier'
                    )
                except KeyError:
                    errors.append(
                        '`carrier` or `carrier_in` must be '
                        'defined for {}'.format(tech_id)
                    )
            else:
                errors.append(
                    '`carrier_in` must be defined for {}'.format(tech_id)
                )

        if 'carrier_out' not in tech_result.essentials:
            if tech_result.inheritance[-1] == 'demand':
                tech_result.essentials.carrier_out = 'resource'
            elif tech_result.inheritance[-1] in ['supply', 'supply_plus',
                                                 'transmission', 'storage']:
                try:
                    tech_result.essentials.carrier_out = \
                        tech_result.essentials.carrier
                except KeyError:
                    errors.append(
                        '`carrier` or `carrier_out` must be '
                        'defined for {}'.format(tech_id)
                    )
            else:
                errors.append(
                    '`carrier_out` must be defined for {}'.format(tech_id)
                )

        # If necessary, pick a color for the tech, cycling through
        # the hardcoded default palette
        if not tech_result.essentials.get_key('color', None):
            color = _DEFAULT_PALETTE[next(default_palette_cycler)]
            tech_result.essentials.color = color
            debug_comments.set_key(
                '{}.essentials.color'.format(tech_id),
                'From Calliope default palette')
        result[tech_id] = tech_result

    return result, debug_comments, errors


def process_tech_groups(config_model, techs):
    tech_groups = AttrDict()
    for group in config_model.tech_groups.keys():
        members = set(
            k for k, v in techs.items()
            if group in v.inheritance
        )
        tech_groups[group] = sorted(list(members))
    return tech_groups


def process_timeseries_data(config_model, model_run):

    if config_model.model.timeseries_data is None:
        timeseries_data = AttrDict()
    else:
        timeseries_data = config_model.model.timeseries_data

    def _parser(x, format):
        return pd.to_datetime(x, format=format, exact=False)

    if 'timeseries_data_path' in config_model.model:
        dtformat = config_model.model['timeseries_dateformat']

        # Generate the set of all files we want to read from file
        location_config = model_run.locations.as_dict_flat()
        model_config = config_model.model.as_dict_flat()

        get_filenames = lambda config: set([
            v.split('=')[1].rsplit(':', 1)[0]
            for v in config.values() if 'file=' in str(v)
        ])
        constraint_filenames = get_filenames(location_config)
        cluster_filenames = get_filenames(model_config)

        datetime_min = []
        datetime_max = []

        for file in constraint_filenames | cluster_filenames:
            file_path = os.path.join(config_model.model.timeseries_data_path, file)
            # load the data, without parsing the dates, to catch errors in the data
            df = pd.read_csv(file_path, index_col=0)
            try:
                df.apply(pd.to_numeric)
            except ValueError as e:
                raise exceptions.ModelError(
                    'Error in loading data from {}. Ensure all entries are '
                    'numeric. Full error: {}'.format(file, e)
                )
            # Now parse the dates, checking for errors specific to this
            try:
                df.index = _parser(df.index, dtformat)
            except ValueError as e:
                raise exceptions.ModelError(
                    'Error in parsing dates in timeseries data from {}, '
                    'using datetime format `{}`: {}'.format(file, dtformat, e)
                )
            timeseries_data[file] = df

            datetime_min.append(df.index[0].date())
            datetime_max.append(df.index[-1].date())

    # Apply time subsetting, if supplied in model_run
    subset_time_config = config_model.model.subset_time
    if subset_time_config is not None:
        # Test parsing dates first, to make sure they fit our required subset format

        try:
            subset_time = _parser(subset_time_config, '%Y-%m-%d %H:%M:%S')
        except ValueError as e:
            raise exceptions.ModelError(
                'Timeseries subset must be in ISO format (anything up to the  '
                'detail of `%Y-%m-%d %H:%M:%S`.\n User time subset: {}\n '
                'Error caused: {}'.format(subset_time_config, e)
            )
        if isinstance(subset_time_config, list) and len(subset_time_config) == 2:
            time_slice = slice(subset_time_config[0], subset_time_config[1])

            # Don't allow slicing outside the range of input data
<<<<<<< HEAD
            if (subset_time[0].date() < datetime_range[0].date() or
                    subset_time[1].date() > datetime_range[-1].date()):
=======
            if (subset_time[0].date() < max(datetime_min) or
                    subset_time[1].date() > min(datetime_max)):
>>>>>>> 6348b842

                raise exceptions.ModelError(
                    'subset time range {} is outside the input data time range '
                    '[{}, {}]'.format(subset_time_config,
                                      max(datetime_min).strftime('%Y-%m-%d'),
                                      min(datetime_max).strftime('%Y-%m-%d'))
                )
        elif isinstance(subset_time_config, list):
            raise exceptions.ModelError(
                'Invalid subset_time value: {}'.format(subset_time_config)
            )
        else:
            time_slice = str(subset_time_config)

        for k in timeseries_data.keys():
            timeseries_data[k] = timeseries_data[k].loc[time_slice, :]
            if timeseries_data[k].empty:
                raise exceptions.ModelError(
                    'The time slice {} creates an empty timeseries array for {}'
                    .format(time_slice, k)
                )

    # Ensure all timeseries have the same index
    indices = [
        (file, df.index) for file, df in timeseries_data.items()
        if file not in cluster_filenames
    ]
    first_file, first_index = indices[0]
    for file, idx in indices[1:]:
        if not first_index.equals(idx):
            raise exceptions.ModelError(
                'Time series indices do not match '
                'between {} and {}'.format(first_file, file)
            )

    return timeseries_data, first_index


def generate_model_run(config, debug_comments):
    """
    Returns a processed model_run configuration AttrDict and a debug
    YAML object with comments attached, ready to write to disk.

    Parameters
    ----------
    config : AttrDict
    debug_comments : AttrDict

    """
    model_run = AttrDict()

    # 1) Initial checks on model configuration
    warnings, errors = checks.check_initial(config)
    exceptions.print_warnings_and_raise_errors(warnings=warnings, errors=errors)

    # 2) Fully populate techs
    # Raises ModelError if necessary
    model_run['techs'], debug_techs, errors = process_techs(config)
    debug_comments.set_key('model_run.techs', debug_techs)
    exceptions.print_warnings_and_raise_errors(errors=errors)

    # 3) Fully populate tech_groups
    model_run['tech_groups'] = process_tech_groups(config, model_run['techs'])

    # 4) Fully populate locations
    model_run['locations'], debug_locs, warnings, errors = locations.process_locations(
        config, model_run['techs']
    )
    debug_comments.set_key('model_run.locations', debug_locs)
    exceptions.print_warnings_and_raise_errors(warnings=warnings, errors=errors)

    # 5) Fully populate timeseries data
    # Raises ModelErrors if there are problems with timeseries data at this stage
    model_run['timeseries_data'], model_run['timesteps'] = (
        process_timeseries_data(config, model_run)
    )

    # 6) Grab additional relevant bits from run and model config
    model_run['run'] = config['run']
    model_run['model'] = config['model']

    # 7) Initialize sets
    all_sets = sets.generate_simple_sets(model_run)
    all_sets.union(sets.generate_loc_tech_sets(model_run, all_sets))
    all_sets = AttrDict({k: list(v) for k, v in all_sets.items()})
    model_run['sets'] = all_sets
    model_run['constraint_sets'] = constraint_sets.generate_constraint_sets(model_run)

    # 8) Final sense-checking
    final_check_comments, warnings, errors = checks.check_final(model_run)
    debug_comments.union(final_check_comments)
    exceptions.print_warnings_and_raise_errors(warnings=warnings, errors=errors)

    # 9) Build a debug data dict with comments and the original configs
    debug_data = AttrDict({
        'comments': debug_comments,
        'config_initial': config,
    })

    return model_run, debug_data<|MERGE_RESOLUTION|>--- conflicted
+++ resolved
@@ -62,7 +62,10 @@
     model_run : AttrDict
     debug_data : AttrDict
     """
-    config = config_dict
+    if not isinstance(config_dict, AttrDict):
+        config = AttrDict(config_dict)
+    else:
+        config = config_dict
     config.config_path = config.get('config_path', None)
 
     if scenario_file:
@@ -84,16 +87,7 @@
                 generate_model_run(config_with_overrides, debug_comments)
             )
 
-<<<<<<< HEAD
         return model_runs, debug_data
-=======
-    """
-    if not isinstance(config_dict, AttrDict):
-        config = AttrDict(config_dict)
-    else:
-        config = config_dict
-    config.config_path = None
->>>>>>> 6348b842
 
     else:
         config_with_overrides, debug_comments = apply_overrides(
@@ -422,14 +416,8 @@
             time_slice = slice(subset_time_config[0], subset_time_config[1])
 
             # Don't allow slicing outside the range of input data
-<<<<<<< HEAD
-            if (subset_time[0].date() < datetime_range[0].date() or
-                    subset_time[1].date() > datetime_range[-1].date()):
-=======
             if (subset_time[0].date() < max(datetime_min) or
                     subset_time[1].date() > min(datetime_max)):
->>>>>>> 6348b842
-
                 raise exceptions.ModelError(
                     'subset time range {} is outside the input data time range '
                     '[{}, {}]'.format(subset_time_config,
