"""
Copyright (C) since 2013 Calliope contributors listed in AUTHORS.
Licensed under the Apache 2.0 License (see LICENSE file).

postprocess.py
~~~~~~~~~~~~~~

Functionality to post-process model results.

"""

import logging

import xarray as xr
import numpy as np

from calliope.core.util.logging import log_time
from calliope.core.attrdict import AttrDict
from calliope.preprocess.util import concat_iterable

logger = logging.getLogger(__name__)


def postprocess_model_results(results, model_data, timings):
    """
    Adds additional post-processed result variables to
    the given model results in-place. Model must have solved successfully.

    Parameters
    ----------
    results : xarray Dataset
        Output from the solver backend
    model_data : xarray Dataset
        Calliope model data, stored as calliope.Model()._model_data
    timings : dict
        Calliope timing dictionary, stored as calliope.Model()._timings

    Returns
    -------
    results : xarray Dataset
        Input results Dataset, with additional DataArray variables and removed
        all instances of unreasonably low numbers (set by zero_threshold)

    """
    log_time(logger, timings, "post_process_start", comment="Postprocessing: started")

    run_config = AttrDict.from_yaml_string(model_data.attrs["run_config"])
    results["capacity_factor"] = capacity_factor(results, model_data)
    results["systemwide_capacity_factor"] = capacity_factor(
        results, model_data, systemwide=True
    )
    results["systemwide_levelised_cost"] = systemwide_levelised_cost(
        results, model_data
    )
    results["total_levelised_cost"] = systemwide_levelised_cost(
        results, model_data, total=True
    )
    results = clean_results(results, run_config.get("zero_threshold", 0), timings)

    log_time(
        logger,
        timings,
        "post_process_end",
        time_since_run_start=True,
        comment="Postprocessing: ended",
    )

    if "run_solution_returned" in timings.keys():
        results.attrs["solution_time"] = (
            timings["run_solution_returned"] - timings["run_start"]
        ).total_seconds()
        results.attrs["time_finished"] = timings["run_solution_returned"].strftime(
            "%Y-%m-%d %H:%M:%S"
        )

    return results


def capacity_factor(results, model_data, systemwide=False):
    """
<<<<<<< HEAD
    # In operate mode, energy_cap is an input parameter
    if "energy_cap" not in results.keys():
        energy_cap = model_data.energy_cap
    else:
        energy_cap = results.energy_cap

    capacity_factors = (results["carrier_prod"] / energy_cap).fillna(0)
=======
    Returns a DataArray with capacity factor for the given results.
    The results are either indexed by loc_tech_carriers_prod and timesteps,
    or by techs and carriers if systemwide results are being calculated.
>>>>>>> 0a3b4ce9

    The weight of timesteps is considered when computing systemwide capacity factors,
    such that higher-weighted timesteps have a stronger influence
    on the resulting system-wide time-averaged capacity factor.

    """
    # In operate mode, energy_cap is an input parameter
    if "energy_cap" not in results.keys():
        energy_cap = model_data.energy_cap
    else:
        energy_cap = results.energy_cap

<<<<<<< HEAD
    prod_sum = (results["carrier_prod"] * model_data.timestep_weights).sum(
        dim=["timesteps", "nodes"]
    )

    cap_sum = energy_cap.sum(dim="nodes")
    time_sum = (model_data.timestep_resolution * model_data.timestep_weights).sum()
=======
    _prod = split_loc_techs(results["carrier_prod"])
    _cap = split_loc_techs(energy_cap)
    if systemwide:
        # Aggregated/clustered days are represented `timestep_weights` times
        prod_sum = (_prod * model_data.timestep_weights).sum(["timesteps", "locs"])
        cap_sum = _cap.sum(dim="locs")
        time_sum = (model_data.timestep_resolution * model_data.timestep_weights).sum()
        capacity_factors = prod_sum / (cap_sum * time_sum)
>>>>>>> 0a3b4ce9

    else:
        extra_dims = {
            i: model_data[i].to_index() for i in _prod.dims if i not in _cap.dims
        }
        capacity_factors = (
            (_prod / _cap.expand_dims(extra_dims))
            .fillna(0)
            .stack({"loc_tech_carriers_prod": ["locs", "techs", "carriers"]})
        )
        new_idx = concat_iterable(
            capacity_factors.loc_tech_carriers_prod.values, ["::", "::"]
        )
        capacity_factors = capacity_factors.assign_coords(
            {"loc_tech_carriers_prod": new_idx}
        ).reindex({"loc_tech_carriers_prod": results.loc_tech_carriers_prod})

    return capacity_factors


def systemwide_levelised_cost(results, model_data, total=False):
    """
    Returns a DataArray with systemwide levelised costs for the given
    results, indexed by techs, carriers and costs if total is False,
    or by carriers and costs if total is True.

    The weight of timesteps is considered when computing levelised costs:

    * costs are already multiplied by weight in the constraints, and not
      further adjusted here.

    * production is not multiplied by weight in the contraints, so scaled
      by weight here to be consistent with costs. CAUTION: this scaling
      is temporary duriing levelised cost computation - the actual
      costs in the results remain untouched.

    Parameters
    ----------
    results : xarray.Dataset
        Model results
    model_data : xarray.Dataset
        Model input data
    total : bool, optional
        If False (default) returns per-technology levelised cost, if True,
        returns overall system-wide levelised cost.

    """
    # Here we scale production by timestep weight
    carrier_prod = results["carrier_prod"] * model_data.timestep_weights
    cost = results["cost"].sum(dim="nodes")
    carrier_prod = carrier_prod.sum(dim=["timesteps", "nodes"])

    if total:
        # cost is the total cost of the system
        # carrier_prod is only the carrier_prod of supply and conversion technologies
        allowed_techs = ("supply", "supply_plus", "conversion", "conversion_plus")
        valid_techs = model_data.inheritance.to_series().str.endswith(allowed_techs)
        cost = cost.sum(dim="techs")
        carrier_prod = carrier_prod.loc[{"techs": valid_techs[valid_techs].index}].sum(
            dim="techs"
        )

    levelised_cost = []

    for carrier in carrier_prod["carriers"].values:
        levelised_cost.append(cost / carrier_prod.loc[{"carriers": carrier}])

    return xr.concat(levelised_cost, dim="carriers")


def clean_results(results, zero_threshold, timings):
    """
    Remove unreasonably small values (solver output can lead to floating point
    errors) and remove unmet_demand if it was never used (i.e. sum = zero)

    zero_threshold is a value set in model configuration. If not set, defaults
    to zero (i.e. doesn't do anything). Reasonable value = 1e-12
    """
    threshold_applied = []
    for k, v in results.data_vars.items():
        # If there are any values in the data variable which fall below the
        # threshold, note the data variable name and set those values to zero
        if v.where(abs(v) < zero_threshold, drop=True).sum():
            threshold_applied.append(k)
            with np.errstate(invalid="ignore"):
                v.values[abs(v.values) < zero_threshold] = 0
            v.loc[{}] = v.values

    if threshold_applied:
        comment = "All values < {} set to 0 in {}".format(
            zero_threshold, ", ".join(threshold_applied)
        )
    else:
        comment = "zero threshold of {} not required".format(zero_threshold)

    log_time(logger, timings, "threshold_applied", comment="Postprocessing: " + comment)

    # Combine unused_supply and unmet_demand into one variable
    if (
        "unmet_demand" in results.data_vars.keys()
        or "unused_supply" in results.data_vars.keys()
    ):
        results["unmet_demand"] = results.get("unmet_demand", 0) + results.get(
            "unused_supply", 0
        )

        results = results.drop_vars("unused_supply")

        if not results.unmet_demand.sum():

            log_time(
                logger,
                timings,
                "delete_unmet_demand",
                comment="Postprocessing: Model was feasible, deleting unmet_demand variable",
            )
            results = results.drop_vars("unmet_demand")

    return results<|MERGE_RESOLUTION|>--- conflicted
+++ resolved
@@ -78,7 +78,6 @@
 
 def capacity_factor(results, model_data, systemwide=False):
     """
-<<<<<<< HEAD
     # In operate mode, energy_cap is an input parameter
     if "energy_cap" not in results.keys():
         energy_cap = model_data.energy_cap
@@ -86,11 +85,6 @@
         energy_cap = results.energy_cap
 
     capacity_factors = (results["carrier_prod"] / energy_cap).fillna(0)
-=======
-    Returns a DataArray with capacity factor for the given results.
-    The results are either indexed by loc_tech_carriers_prod and timesteps,
-    or by techs and carriers if systemwide results are being calculated.
->>>>>>> 0a3b4ce9
 
     The weight of timesteps is considered when computing systemwide capacity factors,
     such that higher-weighted timesteps have a stronger influence
@@ -103,23 +97,12 @@
     else:
         energy_cap = results.energy_cap
 
-<<<<<<< HEAD
     prod_sum = (results["carrier_prod"] * model_data.timestep_weights).sum(
         dim=["timesteps", "nodes"]
     )
 
     cap_sum = energy_cap.sum(dim="nodes")
     time_sum = (model_data.timestep_resolution * model_data.timestep_weights).sum()
-=======
-    _prod = split_loc_techs(results["carrier_prod"])
-    _cap = split_loc_techs(energy_cap)
-    if systemwide:
-        # Aggregated/clustered days are represented `timestep_weights` times
-        prod_sum = (_prod * model_data.timestep_weights).sum(["timesteps", "locs"])
-        cap_sum = _cap.sum(dim="locs")
-        time_sum = (model_data.timestep_resolution * model_data.timestep_weights).sum()
-        capacity_factors = prod_sum / (cap_sum * time_sum)
->>>>>>> 0a3b4ce9
 
     else:
         extra_dims = {
